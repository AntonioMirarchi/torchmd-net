--- conflicted
+++ resolved
@@ -24,13 +24,7 @@
 def test_forward(model_name, use_batch, use_extra_args, precision, additional_labels):
     z, pos, batch = create_example_batch()
     pos = pos.to(dtype=dtype_mapping[precision])
-<<<<<<< HEAD
     model = create_model(load_example_args(model_name, prior_model=None, precision=precision, additional_labels=additional_labels))
-=======
-    model = create_model(
-        load_example_args(model_name, prior_model=None, precision=precision)
-    )
->>>>>>> 74702dad
     batch = batch if use_batch else None
     if not use_extra_args and additional_labels is None:
         model(z, pos, batch=batch)
@@ -122,28 +116,6 @@
     if not torch.cuda.is_available():
         pytest.skip("CUDA not available")
     z, pos, batch = create_example_batch()
-<<<<<<< HEAD
-    args = {"model": model_name,
-            "embedding_dimension": 128,
-            "num_layers": 2,
-            "num_rbf": 32,
-            "rbf_type": "expnorm",
-            "trainable_rbf": False,
-            "activation": "silu",
-            "cutoff_lower": 0.0,
-            "cutoff_upper": 5.0,
-            "max_z": 100,
-            "max_num_neighbors": 128,
-            "equivariance_invariance_group": "O(3)",
-            "prior_model": None,
-            "atom_filter": -1,
-            "derivative": True,
-            "check_errors": False,
-            "static_shapes": True,
-            "output_model": "Scalar",
-            "reduce_op": "sum",
-            "precision": 32 }
-=======
     args = {
         "model": model_name,
         "embedding_dimension": 128,
@@ -165,8 +137,6 @@
         "output_model": "Scalar",
         "reduce_op": "sum",
         "precision": 32,
-    }
->>>>>>> 74702dad
     model = create_model(args).to(device="cuda")
     model.eval()
     z = z.to("cuda")
